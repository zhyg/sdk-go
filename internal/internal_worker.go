--- conflicted
+++ resolved
@@ -725,18 +725,10 @@
 	return nil, false
 }
 
-<<<<<<< HEAD
 func (r *registry) getRegisteredActivities() []activity {
 	r.Lock() // do not defer for Unlock to call next.getRegisteredActivities without lock
 	activities := make([]activity, 0, len(r.activityFuncMap))
 	for _, a := range r.activityFuncMap {
-=======
-func (th *hostEnvImpl) getRegisteredActivities() []activity {
-	th.Lock()
-	defer th.Unlock()
-	activities := make([]activity, 0, len(th.activityFuncMap))
-	for _, a := range th.activityFuncMap {
->>>>>>> 05e8471d
 		activities = append(activities, a)
 	}
 	r.Unlock()
@@ -1128,16 +1120,12 @@
 var binaryChecksum string
 var binaryChecksumLock sync.Mutex
 
-<<<<<<< HEAD
 // SetBinaryChecksum sets the identifier of the binary(aka BinaryChecksum).
 // The identifier is mainly used in recording reset points when respondDecisionTaskCompleted. For each workflow, the very first
 // decision completed by a binary will be associated as a auto-reset point for the binary. So that when a customer wants to
 // mark the binary as bad, the workflow will be reset to that point -- which means workflow will forget all progress generated
 // by the binary.
 // On another hand, once the binary is marked as bad, the bad binary cannot poll decision and make any progress any more.
-=======
-// SetBinaryChecksum set binary checksum
->>>>>>> 05e8471d
 func SetBinaryChecksum(checksum string) {
 	binaryChecksumLock.Lock()
 	defer binaryChecksumLock.Unlock()
