// The MIT License
//
// Copyright (c) 2020 Temporal Technologies Inc.  All rights reserved.
//
// Copyright (c) 2020 Uber Technologies, Inc.
//
// Permission is hereby granted, free of charge, to any person obtaining a copy
// of this software and associated documentation files (the "Software"), to deal
// in the Software without restriction, including without limitation the rights
// to use, copy, modify, merge, publish, distribute, sublicense, and/or sell
// copies of the Software, and to permit persons to whom the Software is
// furnished to do so, subject to the following conditions:
//
// The above copyright notice and this permission notice shall be included in
// all copies or substantial portions of the Software.
//
// THE SOFTWARE IS PROVIDED "AS IS", WITHOUT WARRANTY OF ANY KIND, EXPRESS OR
// IMPLIED, INCLUDING BUT NOT LIMITED TO THE WARRANTIES OF MERCHANTABILITY,
// FITNESS FOR A PARTICULAR PURPOSE AND NONINFRINGEMENT. IN NO EVENT SHALL THE
// AUTHORS OR COPYRIGHT HOLDERS BE LIABLE FOR ANY CLAIM, DAMAGES OR OTHER
// LIABILITY, WHETHER IN AN ACTION OF CONTRACT, TORT OR OTHERWISE, ARISING FROM,
// OUT OF OR IN CONNECTION WITH THE SOFTWARE OR THE USE OR OTHER DEALINGS IN
// THE SOFTWARE.

package internal

import (
	"context"
	"crypto/tls"
	"io"
	"time"

	commonpb "go.temporal.io/api/common/v1"
	enumspb "go.temporal.io/api/enums/v1"
	"go.temporal.io/api/workflowservice/v1"
	"go.temporal.io/sdk/internal/common/backoff"
	"google.golang.org/grpc"

	"go.temporal.io/sdk/converter"
	"go.temporal.io/sdk/internal/common/metrics"
	ilog "go.temporal.io/sdk/internal/log"
	"go.temporal.io/sdk/log"
)

const (
	// DefaultNamespace is the namespace name which is used if not passed with options.
	DefaultNamespace = "default"

	// QueryTypeStackTrace is the build in query type for Client.QueryWorkflow() call. Use this query type to get the call
	// stack of the workflow. The result will be a string encoded in the EncodedValue.
	QueryTypeStackTrace string = "__stack_trace"

	// QueryTypeOpenSessions is the build in query type for Client.QueryWorkflow() call. Use this query type to get all open
	// sessions in the workflow. The result will be a list of SessionInfo encoded in the EncodedValue.
	QueryTypeOpenSessions string = "__open_sessions"

	healthCheckServiceName           = "temporal.api.workflowservice.v1.WorkflowService"
	defaultHealthCheckAttemptTimeout = 5 * time.Second
	defaultHealthCheckTimeout        = 10 * time.Second
)

type (
	// Client is the client for starting and getting information about a workflow executions as well as
	// completing activities asynchronously.
	Client interface {
		// ExecuteWorkflow starts a workflow execution and return a WorkflowRun instance and error
		// The user can use this to start using a function or workflow type name.
		// Either by
		//     ExecuteWorkflow(ctx, options, "workflowTypeName", arg1, arg2, arg3)
		//     or
		//     ExecuteWorkflow(ctx, options, workflowExecuteFn, arg1, arg2, arg3)
		// The errors it can return:
		//	- serviceerror.NotFound, if namespace does not exists
		//	- serviceerror.InvalidArgument
		//	- serviceerror.Internal
		//	- serviceerror.Unavailable
		//
		// The current timeout resolution implementation is in seconds and uses math.Ceil(d.Seconds()) as the duration. But is
		// subjected to change in the future.
		//
		// WorkflowRun has three methods:
		//  - GetID() string: which return workflow ID (which is same as StartWorkflowOptions.ID if provided)
		//  - GetRunID() string: which return the first started workflow run ID (please see below)
		//  - Get(ctx context.Context, valuePtr interface{}) error: which will fill the workflow
		//    execution result to valuePtr, if workflow execution is a success, or return corresponding
		//    error. This is a blocking API.
		// NOTE: if the started workflow return ContinueAsNewError during the workflow execution, the
		// return result of GetRunID() will be the started workflow run ID, not the new run ID caused by ContinueAsNewError,
		// however, Get(ctx context.Context, valuePtr interface{}) will return result from the run which did not return ContinueAsNewError.
		// Say ExecuteWorkflow started a workflow, in its first run, has run ID "run ID 1", and returned ContinueAsNewError,
		// the second run has run ID "run ID 2" and return some result other than ContinueAsNewError:
		// GetRunID() will always return "run ID 1" and  Get(ctx context.Context, valuePtr interface{}) will return the result of second run.
		// NOTE: DO NOT USE THIS API INSIDE A WORKFLOW, USE workflow.ExecuteChildWorkflow instead
		ExecuteWorkflow(ctx context.Context, options StartWorkflowOptions, workflow interface{}, args ...interface{}) (WorkflowRun, error)

		// GetWorkflow retrieves a workflow execution and return a WorkflowRun instance
		// - workflow ID of the workflow.
		// - runID can be default(empty string). if empty string then it will pick the last running execution of that workflow ID.
		//
		// WorkflowRun has three methods:
		//  - GetID() string: which return workflow ID (which is same as StartWorkflowOptions.ID if provided)
		//  - GetRunID() string: which return the first started workflow run ID (please see below)
		//  - Get(ctx context.Context, valuePtr interface{}) error: which will fill the workflow
		//    execution result to valuePtr, if workflow execution is a success, or return corresponding
		//    error. This is a blocking API.
		// NOTE: if the retrieved workflow returned ContinueAsNewError during the workflow execution, the
		// return result of GetRunID() will be the retrieved workflow run ID, not the new run ID caused by ContinueAsNewError,
		// however, Get(ctx context.Context, valuePtr interface{}) will return result from the run which did not return ContinueAsNewError.
		GetWorkflow(ctx context.Context, workflowID string, runID string) WorkflowRun

		// SignalWorkflow sends a signals to a workflow in execution
		// - workflow ID of the workflow.
		// - runID can be default(empty string). if empty string then it will pick the running execution of that workflow ID.
		// - signalName name to identify the signal.
		// The errors it can return:
		//	- serviceerror.NotFound
		//	- serviceerror.Internal
		//	- serviceerror.Unavailable
		SignalWorkflow(ctx context.Context, workflowID string, runID string, signalName string, arg interface{}) error

		// SignalWithStartWorkflow sends a signal to a running workflow.
		// If the workflow is not running or not found, it starts the workflow and then sends the signal in transaction.
		// - workflowID, signalName, signalArg are same as SignalWorkflow's parameters
		// - options, workflow, workflowArgs are same as StartWorkflow's parameters
		// - the workflowID parameter is used instead of options.ID. If the latter is present, it must match the workflowID.
		// Note: options.WorkflowIDReusePolicy is default to AllowDuplicate.
		// The errors it can return:
		//  - serviceerror.NotFound, if namespace does not exist
		//  - serviceerror.InvalidArgument
		//	- serviceerror.Internal
		//	- serviceerror.Unavailable
		SignalWithStartWorkflow(ctx context.Context, workflowID string, signalName string, signalArg interface{},
			options StartWorkflowOptions, workflow interface{}, workflowArgs ...interface{}) (WorkflowRun, error)

		// CancelWorkflow cancels a workflow in execution
		// - workflow ID of the workflow.
		// - runID can be default(empty string). if empty string then it will pick the running execution of that workflow ID.
		// The errors it can return:
		//	- serviceerror.NotFound
		//	- serviceerror.InvalidArgument
		//	- serviceerror.Internal
		//	- serviceerror.Unavailable
		CancelWorkflow(ctx context.Context, workflowID string, runID string) error

		// TerminateWorkflow terminates a workflow execution.
		// workflowID is required, other parameters are optional.
		// - workflow ID of the workflow.
		// - runID can be default(empty string). if empty string then it will pick the running execution of that workflow ID.
		// The errors it can return:
		//	- serviceerror.NotFound
		//	- serviceerror.InvalidArgument
		//	- serviceerror.Internal
		//	- serviceerror.Unavailable
		TerminateWorkflow(ctx context.Context, workflowID string, runID string, reason string, details ...interface{}) error

		// GetWorkflowHistory gets history events of a particular workflow
		// - workflow ID of the workflow.
		// - runID can be default(empty string). if empty string then it will pick the last running execution of that workflow ID.
		// - whether use long poll for tracking new events: when the workflow is running, there can be new events generated during iteration
		// 	 of HistoryEventIterator, if isLongPoll == true, then iterator will do long poll, tracking new history event, i.e. the iteration
		//   will not be finished until workflow is finished; if isLongPoll == false, then iterator will only return current history events.
		// - whether return all history events or just the last event, which contains the workflow execution end result
		// Example:-
		//	To iterate all events,
		//		iter := GetWorkflowHistory(ctx, workflowID, runID, isLongPoll, filterType)
		//		events := []*shared.HistoryEvent{}
		//		for iter.HasNext() {
		//			event, err := iter.Next()
		//			if err != nil {
		//				return err
		//			}
		//			events = append(events, event)
		//		}
		GetWorkflowHistory(ctx context.Context, workflowID string, runID string, isLongPoll bool, filterType enumspb.HistoryEventFilterType) HistoryEventIterator

		// CompleteActivity reports activity completed.
		// activity Execute method can return acitivity.activity.ErrResultPending to
		// indicate the activity is not completed when it's Execute method returns. In that case, this CompleteActivity() method
		// should be called when that activity is completed with the actual result and error. If err is nil, activity task
		// completed event will be reported; if err is CanceledError, activity task canceled event will be reported; otherwise,
		// activity task failed event will be reported.
		// An activity implementation should use GetActivityInfo(ctx).TaskToken function to get task token to use for completion.
		// Example:-
		//	To complete with a result.
		//  	CompleteActivity(token, "Done", nil)
		//	To fail the activity with an error.
		//      CompleteActivity(token, nil, temporal.NewApplicationError("reason", details)
		// The activity can fail with below errors ApplicationError, TimeoutError, CanceledError.
		CompleteActivity(ctx context.Context, taskToken []byte, result interface{}, err error) error

		// CompleteActivityByID reports activity completed.
		// Similar to CompleteActivity, but may save user from keeping taskToken info.
		// activity Execute method can return activity.ErrResultPending to
		// indicate the activity is not completed when it's Execute method returns. In that case, this CompleteActivityById() method
		// should be called when that activity is completed with the actual result and error. If err is nil, activity task
		// completed event will be reported; if err is CanceledError, activity task canceled event will be reported; otherwise,
		// activity task failed event will be reported.
		// An activity implementation should use activityID provided in ActivityOption to use for completion.
		// namespace name, workflowID, activityID are required, runID is optional.
		// The errors it can return:
		//  - ApplicationError
		//  - TimeoutError
		//  - CanceledError
		CompleteActivityByID(ctx context.Context, namespace, workflowID, runID, activityID string, result interface{}, err error) error

		// RecordActivityHeartbeat records heartbeat for an activity.
		// details - is the progress you want to record along with heart beat for this activity.
		// The errors it can return:
		//	- serviceerror.NotFound
		//	- serviceerror.Internal
		//	- serviceerror.Unavailable
		RecordActivityHeartbeat(ctx context.Context, taskToken []byte, details ...interface{}) error

		// RecordActivityHeartbeatByID records heartbeat for an activity.
		// details - is the progress you want to record along with heart beat for this activity.
		// The errors it can return:
		//	- serviceerror.NotFound
		//	- serviceerror.Internal
		//	- serviceerror.Unavailable
		RecordActivityHeartbeatByID(ctx context.Context, namespace, workflowID, runID, activityID string, details ...interface{}) error

		// ListClosedWorkflow gets closed workflow executions based on request filters
		// The errors it can return:
		//  - serviceerror.InvalidArgument
		//	- serviceerror.Internal
		//	- serviceerror.Unavailable
		//  - serviceerror.NotFound
		ListClosedWorkflow(ctx context.Context, request *workflowservice.ListClosedWorkflowExecutionsRequest) (*workflowservice.ListClosedWorkflowExecutionsResponse, error)

		// ListOpenWorkflow gets open workflow executions based on request filters
		// The errors it can return:
		//  - serviceerror.InvalidArgument
		//	- serviceerror.Internal
		//	- serviceerror.Unavailable
		//  - serviceerror.NotFound
		ListOpenWorkflow(ctx context.Context, request *workflowservice.ListOpenWorkflowExecutionsRequest) (*workflowservice.ListOpenWorkflowExecutionsResponse, error)

		// ListWorkflow gets workflow executions based on query. This API only works with ElasticSearch,
		// and will return serviceerror.InvalidArgument when using Cassandra or MySQL. The query is basically the SQL WHERE clause,
		// examples:
		//  - "(WorkflowID = 'wid1' or (WorkflowType = 'type2' and WorkflowID = 'wid2'))".
		//  - "CloseTime between '2019-08-27T15:04:05+00:00' and '2019-08-28T15:04:05+00:00'".
		//  - to list only open workflow use "CloseTime = missing"
		// Retrieved workflow executions are sorted by StartTime in descending order when list open workflow,
		// and sorted by CloseTime in descending order for other queries.
		// The errors it can return:
		//  - serviceerror.InvalidArgument
		//	- serviceerror.Internal
		//	- serviceerror.Unavailable
		ListWorkflow(ctx context.Context, request *workflowservice.ListWorkflowExecutionsRequest) (*workflowservice.ListWorkflowExecutionsResponse, error)

		// ListArchivedWorkflow gets archived workflow executions based on query. This API will return BadRequest if Temporal
		// cluster or target namespace is not configured for visibility archival or read is not enabled. The query is basically the SQL WHERE clause.
		// However, different visibility archivers have different limitations on the query. Please check the documentation of the visibility archiver used
		// by your namespace to see what kind of queries are accept and whether retrieved workflow executions are ordered or not.
		// The errors it can return:
		//  - serviceerror.InvalidArgument
		//	- serviceerror.Internal
		//	- serviceerror.Unavailable
		ListArchivedWorkflow(ctx context.Context, request *workflowservice.ListArchivedWorkflowExecutionsRequest) (*workflowservice.ListArchivedWorkflowExecutionsResponse, error)

		// ScanWorkflow gets workflow executions based on query. This API only works with ElasticSearch,
		// and will return serviceerror.InvalidArgument when using Cassandra or MySQL. The query is basically the SQL WHERE clause
		// (see ListWorkflow for query examples).
		// ScanWorkflow should be used when retrieving large amount of workflows and order is not needed.
		// It will use more ElasticSearch resources than ListWorkflow, but will be several times faster
		// when retrieving millions of workflows.
		// The errors it can return:
		//  - serviceerror.InvalidArgument
		//	- serviceerror.Internal
		//	- serviceerror.Unavailable
		ScanWorkflow(ctx context.Context, request *workflowservice.ScanWorkflowExecutionsRequest) (*workflowservice.ScanWorkflowExecutionsResponse, error)

		// CountWorkflow gets number of workflow executions based on query. This API only works with ElasticSearch,
		// and will return serviceerror.InvalidArgument when using Cassandra or MySQL. The query is basically the SQL WHERE clause
		// (see ListWorkflow for query examples).
		// The errors it can return:
		//  - serviceerror.InvalidArgument
		//	- serviceerror.Internal
		//	- serviceerror.Unavailable
		CountWorkflow(ctx context.Context, request *workflowservice.CountWorkflowExecutionsRequest) (*workflowservice.CountWorkflowExecutionsResponse, error)

		// GetSearchAttributes returns valid search attributes keys and value types.
		// The search attributes can be used in query of List/Scan/Count APIs. Adding new search attributes requires temporal server
		// to update dynamic config ValidSearchAttributes.
		GetSearchAttributes(ctx context.Context) (*workflowservice.GetSearchAttributesResponse, error)

		// QueryWorkflow queries a given workflow execution and returns the query result synchronously. Parameter workflowID
		// and queryType are required, other parameters are optional. The workflowID and runID (optional) identify the
		// target workflow execution that this query will be send to. If runID is not specified (empty string), server will
		// use the currently running execution of that workflowID. The queryType specifies the type of query you want to
		// run. By default, temporal supports "__stack_trace" as a standard query type, which will return string value
		// representing the call stack of the target workflow. The target workflow could also setup different query handler
		// to handle custom query types.
		// See comments at workflow.SetQueryHandler(ctx Context, queryType string, handler interface{}) for more details
		// on how to setup query handler within the target workflow.
		// - workflowID is required.
		// - runID can be default(empty string). if empty string then it will pick the running execution of that workflow ID.
		// - queryType is the type of the query.
		// - args... are the optional query parameters.
		// The errors it can return:
		//  - serviceerror.InvalidArgument
		//	- serviceerror.Internal
		//	- serviceerror.Unavailable
		//  - serviceerror.NotFound
		//  - serviceerror.QueryFailed
		QueryWorkflow(ctx context.Context, workflowID string, runID string, queryType string, args ...interface{}) (converter.EncodedValue, error)

		// QueryWorkflowWithOptions queries a given workflow execution and returns the query result synchronously.
		// See QueryWorkflowWithOptionsRequest and QueryWorkflowWithOptionsResponse for more information.
		// The errors it can return:
		//  - serviceerror.InvalidArgument
		//	- serviceerror.Internal
		//	- serviceerror.Unavailable
		//  - serviceerror.NotFound
		//  - serviceerror.QueryFailed
		QueryWorkflowWithOptions(ctx context.Context, request *QueryWorkflowWithOptionsRequest) (*QueryWorkflowWithOptionsResponse, error)

		// DescribeWorkflowExecution returns information about the specified workflow execution.
		// The errors it can return:
		//  - serviceerror.InvalidArgument
		//	- serviceerror.Internal
		//	- serviceerror.Unavailable
		//  - serviceerror.NotFound
		DescribeWorkflowExecution(ctx context.Context, workflowID, runID string) (*workflowservice.DescribeWorkflowExecutionResponse, error)

		// DescribeTaskQueue returns information about the target taskqueue, right now this API returns the
		// pollers which polled this taskqueue in last few minutes.
		// The errors it can return:
		//  - serviceerror.InvalidArgument
		//	- serviceerror.Internal
		//	- serviceerror.Unavailable
		//  - serviceerror.NotFound
		DescribeTaskQueue(ctx context.Context, taskqueue string, taskqueueType enumspb.TaskQueueType) (*workflowservice.DescribeTaskQueueResponse, error)

		// ResetWorkflowExecution reset an existing workflow execution to WorkflowTaskFinishEventId(exclusive).
		// And it will immediately terminating the current execution instance.
		// RequestId is used to deduplicate requests. It will be autogenerated if not set.
		ResetWorkflowExecution(ctx context.Context, request *workflowservice.ResetWorkflowExecutionRequest) (*workflowservice.ResetWorkflowExecutionResponse, error)

		// WorkflowService provides access to the underlying gRPC service. This should only be used for advanced use cases
		// that cannot be accomplished via other Client methods. Unlike calls to other Client methods, calls directly to the
		// service are not configured with internal semantics such as automatic retries.
		WorkflowService() workflowservice.WorkflowServiceClient

		// Close client and clean up underlying resources.
		Close()
	}

	// ClientOptions are optional parameters for Client creation.
	ClientOptions struct {
		// Optional: To set the host:port for this client to connect to.
		// default: localhost:7233
		//
		// This is a gRPC address and therefore can also support a special-formatted address of "<resolver>:///<value>" that
		// will use a registered resolver. By default all hosts returned from the resolver will be used in a round-robin
		// fashion.
		//
		// The "dns" resolver is registered by default. Using a "dns:///" prefixed address will periodically resolve all IPs
		// for DNS address given and round robin amongst them.
		//
		// A custom resolver can be created to provide multiple hosts in other ways. For example, to manually provide
		// multiple IPs to round-robin across, a google.golang.org/grpc/resolver/manual resolver can be created and
		// registered with google.golang.org/grpc/resolver with a custom scheme:
		//		builder := manual.NewBuilderWithScheme("myresolver")
		//		builder.InitialState(resolver.State{Addresses: []resolver.Address{{Addr: "1.2.3.4:1234"}, {Addr: "2.3.4.5:2345"}}})
		//		resolver.Register(builder)
		//		c, err := client.NewClient(client.Options{HostPort: "myresolver:///ignoredvalue"})
		// Other more advanced resolvers can also be registered.
		HostPort string

		// Optional: To set the namespace name for this client to work with.
		// default: default
		Namespace string

		// Optional: Logger framework can use to log.
		// default: default logger provided.
		Logger log.Logger

		// Optional: Metrics handler for reporting metrics.
		// default: no metrics.
		MetricsHandler metrics.Handler

		// Optional: Sets an identify that can be used to track this host for debugging.
		// default: default identity that include hostname, groupName and process ID.
		Identity string

		// Optional: Sets DataConverter to customize serialization/deserialization of arguments in Temporal
		// default: defaultDataConverter, an combination of google protobuf converter, gogo protobuf converter and json converter
		DataConverter converter.DataConverter

		// Optional: Sets ContextPropagators that allows users to control the context information passed through a workflow
		// default: nil
		ContextPropagators []ContextPropagator

		// Optional: Sets options for server connection that allow users to control features of connections such as TLS settings.
		// default: no extra options
		ConnectionOptions ConnectionOptions

		// Optional: HeadersProvider will be invoked on every outgoing gRPC request and gives user ability to
		// set custom request headers. This can be used to set auth headers for example.
		HeadersProvider HeadersProvider

		// Optional parameter that is designed to be used *in tests*. It gets invoked last in
		// the gRPC interceptor chain and can be used to induce artificial failures in test scenarios.
		TrafficController TrafficController

		// Interceptors to apply to some calls of the client. Earlier interceptors
		// wrap later interceptors.
		//
		// Any interceptors that also implement Interceptor (meaning they implement
		// WorkerInterceptor in addition to ClientInterceptor) will be used for
		// worker interception as well. When worker interceptors are here and in
		// worker options, the ones here wrap the ones in worker options. The same
		// interceptor should not be set here and in worker options.
		Interceptors []ClientInterceptor
	}

	// HeadersProvider returns a map of gRPC headers that should be used on every request.
	HeadersProvider interface {
		GetHeaders(ctx context.Context) (map[string]string, error)
	}

	// TrafficController is getting called in the interceptor chain with API invocation parameters.
	// Result is either nil if API call is allowed or an error, in which case request would be interrupted and
	// the error will be propagated back through the interceptor chain.
	TrafficController interface {
		CheckCallAllowed(ctx context.Context, method string, req, reply interface{}) error
	}

	// ConnectionOptions is provided by SDK consumers to control optional connection params.
	ConnectionOptions struct {
		// TLS configures connection level security credentials.
		TLS *tls.Config

		// Authority specifies the value to be used as the :authority pseudo-header.
		// This value only used when TLS is nil.
		Authority string

		// By default, after gRPC connection to the Server is created, client will make a request to
		// health check endpoint to make sure that the Server is accessible.
		// Set DisableHealthCheck to true to disable it.
		DisableHealthCheck bool

		// HealthCheckAttemptTimeout specifies how to long to wait for service response on each health check attempt.
		// Default: 5s.
		HealthCheckAttemptTimeout time.Duration

		// HealthCheckTimeout defines how long client should be sending health check requests to the server before concluding
		// that it is unavailable. Defaults to 10s, once this timeout is reached error will be propagated to the client.
		HealthCheckTimeout time.Duration

		// Enables keep alive ping from client to the server, which can help detect abruptly closed connections faster.
		EnableKeepAliveCheck bool

		// After a duration of this time if the client doesn't see any activity it
		// pings the server to see if the transport is still alive.
		// If set below 10s, a minimum value of 10s will be used instead.
		KeepAliveTime time.Duration

		// After having pinged for keepalive check, the client waits for a duration
		// of Timeout and if no activity is seen even after that the connection is
		// closed.
		KeepAliveTimeout time.Duration

		// If true, client sends keepalive pings even with no active RPCs. If false,
		// when there are no active RPCs, Time and Timeout will be ignored and no
		// keepalive pings will be sent.
		KeepAlivePermitWithoutStream bool

		// MaxPayloadSize is a number of bytes that gRPC would allow to travel to and from server. Defaults to 64 MB.
		MaxPayloadSize int

		// Advanced dial options for gRPC connections. These are applied after the internal default dial options are
		// applied. Therefore any dial options here may override internal ones.
		//
		// For gRPC interceptors, internal interceptors such as error handling, metrics, and retrying are done via
		// grpc.WithChainUnaryInterceptor. Therefore to add inner interceptors that are wrapped by those, a
		// grpc.WithChainUnaryInterceptor can be added as an option here. To add a single outer interceptor, a
		// grpc.WithUnaryInterceptor option can be added since grpc.WithUnaryInterceptor is prepended to chains set with
		// grpc.WithChainUnaryInterceptor.
		DialOptions []grpc.DialOption
	}

	// StartWorkflowOptions configuration parameters for starting a workflow execution.
	// The current timeout resolution implementation is in seconds and uses math.Ceil(d.Seconds()) as the duration. But is
	// subjected to change in the future.
	StartWorkflowOptions struct {
		// ID - The business identifier of the workflow execution.
		// Optional: defaulted to a uuid.
		ID string

		// TaskQueue - The workflow tasks of the workflow are scheduled on the queue with this name.
		// This is also the name of the activity task queue on which activities are scheduled.
		// The workflow author can choose to override this using activity options.
		// Mandatory: No default.
		TaskQueue string

		// WorkflowExecutionTimeout - The timeout for duration of workflow execution.
		// It includes retries and continue as new. Use WorkflowRunTimeout to limit execution time
		// of a single workflow run.
		// The resolution is seconds.
		// Optional: defaulted to unlimited.
		WorkflowExecutionTimeout time.Duration

		// WorkflowRunTimeout - The timeout for duration of a single workflow run.
		// The resolution is seconds.
		// Optional: defaulted to WorkflowExecutionTimeout.
		WorkflowRunTimeout time.Duration

		// WorkflowTaskTimeout - The timeout for processing workflow task from the time the worker
		// pulled this task. If a workflow task is lost, it is retried after this timeout.
		// The resolution is seconds.
		// Optional: defaulted to 10 secs.
		WorkflowTaskTimeout time.Duration

		// WorkflowIDReusePolicy - Whether server allow reuse of workflow ID, can be useful
		// for dedupe logic if set to RejectDuplicate.
		// Optional: defaulted to AllowDuplicate.
		WorkflowIDReusePolicy enumspb.WorkflowIdReusePolicy

		// When WorkflowExecutionErrorWhenAlreadyStarted is true, Client.ExecuteWorkflow will return an error if the
		// workflow id has already been used and WorkflowIDReusePolicy would disallow a re-run. If it is set to false,
		// rather than erroring a WorkflowRun instance representing the current or last run will be returned.
		//
		// Optional: defaults to false
		WorkflowExecutionErrorWhenAlreadyStarted bool

		// RetryPolicy - Optional retry policy for workflow. If a retry policy is specified, in case of workflow failure
		// server will start new workflow execution if needed based on the retry policy.
		RetryPolicy *RetryPolicy

		// CronSchedule - Optional cron schedule for workflow. If a cron schedule is specified, the workflow will run
		// as a cron based on the schedule. The scheduling will be based on UTC time. Schedule for next run only happen
		// after the current run is completed/failed/timeout. If a RetryPolicy is also supplied, and the workflow failed
		// or timeout, the workflow will be retried based on the retry policy. While the workflow is retrying, it won't
		// schedule its next run. If next schedule is due while workflow is running (or retrying), then it will skip that
		// schedule. Cron workflow will not stop until it is terminated or canceled (by returning temporal.CanceledError).
		// The cron spec is as following:
		// ┌───────────── minute (0 - 59)
		// │ ┌───────────── hour (0 - 23)
		// │ │ ┌───────────── day of the month (1 - 31)
		// │ │ │ ┌───────────── month (1 - 12)
		// │ │ │ │ ┌───────────── day of the week (0 - 6) (Sunday to Saturday)
		// │ │ │ │ │
		// │ │ │ │ │
		// * * * * *
		CronSchedule string

		// Memo - Optional non-indexed info that will be shown in list workflow.
		Memo map[string]interface{}

		// SearchAttributes - Optional indexed info that can be used in query of List/Scan/Count workflow APIs (only
		// supported when Temporal server is using ElasticSearch). The key and value type must be registered on Temporal server side.
		// Use GetSearchAttributes API to get valid key and corresponding value type.
		SearchAttributes map[string]interface{}
	}

	// RetryPolicy defines the retry policy.
	// Note that the history of activity with retry policy will be different: the started event will be written down into
	// history only when the activity completes or "finally" timeouts/fails. And the started event only records the last
	// started time. Because of that, to check an activity has started or not, you cannot rely on history events. Instead,
	// you can use CLI to describe the workflow to see the status of the activity:
	//     tctl --ns <namespace> wf desc -w <wf-id>
	RetryPolicy struct {
		// Backoff interval for the first retry. If BackoffCoefficient is 1.0 then it is used for all retries.
		// If not set or set to 0, a default interval of 1s will be used.
		InitialInterval time.Duration

		// Coefficient used to calculate the next retry backoff interval.
		// The next retry interval is previous interval multiplied by this coefficient.
		// Must be 1 or larger. Default is 2.0.
		BackoffCoefficient float64

		// Maximum backoff interval between retries. Exponential backoff leads to interval increase.
		// This value is the cap of the interval. Default is 100x of initial interval.
		MaximumInterval time.Duration

		// Maximum number of attempts. When exceeded the retries stop even if not expired yet.
		// If not set or set to 0, it means unlimited, and rely on activity ScheduleToCloseTimeout to stop.
		MaximumAttempts int32

		// Non-Retriable errors. This is optional. Temporal server will stop retry if error type matches this list.
		// Note:
		//  - cancellation is not a failure, so it won't be retried,
		//  - only StartToClose or Heartbeat timeouts are retryable.
		NonRetryableErrorTypes []string
	}

	// NamespaceClient is the client for managing operations on the namespace.
	// CLI, tools, ... can use this layer to manager operations on namespace.
	NamespaceClient interface {
		// Register a namespace with temporal server
		// The errors it can throw:
		//	- NamespaceAlreadyExistsError
		//	- serviceerror.InvalidArgument
		//	- serviceerror.Internal
		//	- serviceerror.Unavailable
		Register(ctx context.Context, request *workflowservice.RegisterNamespaceRequest) error

		// Describe a namespace. The namespace has 3 part of information
		// NamespaceInfo - Which has Name, Status, Description, Owner Email
		// NamespaceConfiguration - Configuration like Workflow Execution Retention Period In Days, Whether to emit metrics.
		// ReplicationConfiguration - replication config like clusters and active cluster name
		// The errors it can throw:
		//	- serviceerror.NotFound
		//	- serviceerror.InvalidArgument
		//	- serviceerror.Internal
		//	- serviceerror.Unavailable
		Describe(ctx context.Context, name string) (*workflowservice.DescribeNamespaceResponse, error)

		// Update a namespace.
		// The errors it can throw:
		//	- serviceerror.NotFound
		//	- serviceerror.InvalidArgument
		//	- serviceerror.Internal
		//	- serviceerror.Unavailable
		Update(ctx context.Context, request *workflowservice.UpdateNamespaceRequest) error

		// Close client and clean up underlying resources.
		Close()
	}
)

// NewClient creates an instance of a workflow client
func NewClient(options ClientOptions) (Client, error) {
	if options.Namespace == "" {
		options.Namespace = DefaultNamespace
	}

	// Initialize root tags
	if options.MetricsHandler == nil {
		options.MetricsHandler = metrics.NopHandler
	}
	options.MetricsHandler = options.MetricsHandler.WithTags(metrics.RootTags(options.Namespace))

	if options.HostPort == "" {
		options.HostPort = LocalHostPort
	}

	if options.Logger == nil {
		options.Logger = ilog.NewDefaultLogger()
		options.Logger.Info("No logger configured for temporal client. Created default one.")
	}

	connection, err := dial(newDialParameters(&options))
	if err != nil {
		return nil, err
	}

<<<<<<< HEAD
=======
	if err = checkHealth(connection, options.ConnectionOptions); err != nil {
		if err := connection.Close(); err != nil {
			options.Logger.Warn("Unable to close connection on health check failure.", "error", err)
		}
		return nil, err
	}

>>>>>>> f1153c05
	return NewServiceClient(workflowservice.NewWorkflowServiceClient(connection), connection, options), nil
}

func newDialParameters(options *ClientOptions) dialParameters {
	return dialParameters{
		UserConnectionOptions: options.ConnectionOptions,
		HostPort:              options.HostPort,
		RequiredInterceptors:  requiredInterceptors(options.MetricsHandler, options.HeadersProvider, options.TrafficController),
		DefaultServiceConfig:  defaultServiceConfig,
	}
}

// NewServiceClient creates workflow client from workflowservice.WorkflowServiceClient. Must be used internally in unit tests only.
func NewServiceClient(workflowServiceClient workflowservice.WorkflowServiceClient, connectionCloser io.Closer, options ClientOptions) *WorkflowClient {
	// Namespace can be empty in unit tests.
	if options.Namespace == "" {
		options.Namespace = DefaultNamespace
	}

	if options.Identity == "" {
		options.Identity = getWorkerIdentity("")
	}

	if options.DataConverter == nil {
		options.DataConverter = converter.GetDefaultDataConverter()
	}

	if options.MetricsHandler == nil {
		options.MetricsHandler = metrics.NopHandler
	}

	// Collect set of applicable worker interceptors
	var workerInterceptors []WorkerInterceptor
	for _, interceptor := range options.Interceptors {
		if workerInterceptor, _ := interceptor.(WorkerInterceptor); workerInterceptor != nil {
			workerInterceptors = append(workerInterceptors, workerInterceptor)
		}
	}

	client := &WorkflowClient{
		workflowService:    workflowServiceClient,
		connectionCloser:   connectionCloser,
		namespace:          options.Namespace,
		registry:           newRegistry(),
		metricsHandler:     options.MetricsHandler,
		logger:             options.Logger,
		identity:           options.Identity,
		dataConverter:      options.DataConverter,
		contextPropagators: options.ContextPropagators,
		workerInterceptors: workerInterceptors,
	}

	// Create outbound interceptor by wrapping backwards through chain
	client.interceptor = &workflowClientInterceptor{client: client}
	for i := len(options.Interceptors) - 1; i >= 0; i-- {
		client.interceptor = options.Interceptors[i].InterceptClient(client.interceptor)
	}

	return client
}

// NewNamespaceClient creates an instance of a namespace client, to manager lifecycle of namespaces.
func NewNamespaceClient(options ClientOptions) (NamespaceClient, error) {
	// Initialize root tags
	if options.MetricsHandler == nil {
		options.MetricsHandler = metrics.NopHandler
	}
	options.MetricsHandler = options.MetricsHandler.WithTags(metrics.RootTags(metrics.NoneTagValue))

	if options.HostPort == "" {
		options.HostPort = LocalHostPort
	}

	connection, err := dial(newDialParameters(&options))
	if err != nil {
		return nil, err
	}

<<<<<<< HEAD
=======
	if err = checkHealth(connection, options.ConnectionOptions); err != nil {
		if err := connection.Close(); err != nil {
			options.Logger.Warn("Unable to close connection on health check failure.", "error", err)
		}
		return nil, err
	}

>>>>>>> f1153c05
	return newNamespaceServiceClient(workflowservice.NewWorkflowServiceClient(connection), connection, options), nil
}

func newNamespaceServiceClient(workflowServiceClient workflowservice.WorkflowServiceClient, clientConn *grpc.ClientConn, options ClientOptions) NamespaceClient {
	if options.Identity == "" {
		options.Identity = getWorkerIdentity("")
	}

	return &namespaceClient{
		workflowService:  workflowServiceClient,
		connectionCloser: clientConn,
		metricsHandler:   options.MetricsHandler,
		logger:           options.Logger,
		identity:         options.Identity,
	}
}

// NewValue creates a new converter.EncodedValue which can be used to decode binary data returned by Temporal.  For example:
// User had Activity.RecordHeartbeat(ctx, "my-heartbeat") and then got response from calling Client.DescribeWorkflowExecution.
// The response contains binary field PendingActivityInfo.HeartbeatDetails,
// which can be decoded by using:
//   var result string // This need to be same type as the one passed to RecordHeartbeat
//   NewValue(data).Get(&result)
func NewValue(data *commonpb.Payloads) converter.EncodedValue {
	return newEncodedValue(data, nil)
}

// NewValues creates a new converter.EncodedValues which can be used to decode binary data returned by Temporal. For example:
// User had Activity.RecordHeartbeat(ctx, "my-heartbeat", 123) and then got response from calling Client.DescribeWorkflowExecution.
// The response contains binary field PendingActivityInfo.HeartbeatDetails,
// which can be decoded by using:
//   var result1 string
//   var result2 int // These need to be same type as those arguments passed to RecordHeartbeat
//   NewValues(data).Get(&result1, &result2)
func NewValues(data *commonpb.Payloads) converter.EncodedValues {
	return newEncodedValues(data, nil)
<<<<<<< HEAD
=======
}

// checkHealth checks service health using gRPC health check:
// https://github.com/grpc/grpc/blob/master/doc/health-checking.md
func checkHealth(connection grpc.ClientConnInterface, options ConnectionOptions) error {
	if options.DisableHealthCheck {
		return nil
	}

	healthClient := healthpb.NewHealthClient(connection)

	request := &healthpb.HealthCheckRequest{
		Service: healthCheckServiceName,
	}

	attemptTimeout := options.HealthCheckAttemptTimeout
	if attemptTimeout == 0 {
		attemptTimeout = defaultHealthCheckAttemptTimeout
	}
	timeout := options.HealthCheckTimeout
	if timeout == 0 {
		timeout = defaultHealthCheckTimeout
	}
	ctx, cancel := context.WithTimeout(context.Background(), timeout)
	defer cancel()
	policy := createDynamicServiceRetryPolicy(ctx)
	// TODO: refactor using grpc retry interceptor
	return backoff.Retry(ctx, func() error {
		healthCheckCtx, cancel := context.WithTimeout(context.Background(), attemptTimeout)
		defer cancel()
		resp, err := healthClient.Check(healthCheckCtx, request)
		if err != nil {
			return fmt.Errorf("health check error: %w", err)
		}
		if resp.Status != healthpb.HealthCheckResponse_SERVING {
			return fmt.Errorf("health check returned unhealthy status: %v", resp.Status)
		}
		return nil
	}, policy, nil)
>>>>>>> f1153c05
}<|MERGE_RESOLUTION|>--- conflicted
+++ resolved
@@ -33,7 +33,6 @@
 	commonpb "go.temporal.io/api/common/v1"
 	enumspb "go.temporal.io/api/enums/v1"
 	"go.temporal.io/api/workflowservice/v1"
-	"go.temporal.io/sdk/internal/common/backoff"
 	"google.golang.org/grpc"
 
 	"go.temporal.io/sdk/converter"
@@ -175,7 +174,7 @@
 
 		// CompleteActivity reports activity completed.
 		// activity Execute method can return acitivity.activity.ErrResultPending to
-		// indicate the activity is not completed when it's Execute method returns. In that case, this CompleteActivity() method
+		// indicate the activity is not completed when it's Execut	e method returns. In that case, this CompleteActivity() method
 		// should be called when that activity is completed with the actual result and error. If err is nil, activity task
 		// completed event will be reported; if err is CanceledError, activity task canceled event will be reported; otherwise,
 		// activity task failed event will be reported.
@@ -648,16 +647,6 @@
 		return nil, err
 	}
 
-<<<<<<< HEAD
-=======
-	if err = checkHealth(connection, options.ConnectionOptions); err != nil {
-		if err := connection.Close(); err != nil {
-			options.Logger.Warn("Unable to close connection on health check failure.", "error", err)
-		}
-		return nil, err
-	}
-
->>>>>>> f1153c05
 	return NewServiceClient(workflowservice.NewWorkflowServiceClient(connection), connection, options), nil
 }
 
@@ -736,16 +725,6 @@
 		return nil, err
 	}
 
-<<<<<<< HEAD
-=======
-	if err = checkHealth(connection, options.ConnectionOptions); err != nil {
-		if err := connection.Close(); err != nil {
-			options.Logger.Warn("Unable to close connection on health check failure.", "error", err)
-		}
-		return nil, err
-	}
-
->>>>>>> f1153c05
 	return newNamespaceServiceClient(workflowservice.NewWorkflowServiceClient(connection), connection, options), nil
 }
 
@@ -782,46 +761,4 @@
 //   NewValues(data).Get(&result1, &result2)
 func NewValues(data *commonpb.Payloads) converter.EncodedValues {
 	return newEncodedValues(data, nil)
-<<<<<<< HEAD
-=======
-}
-
-// checkHealth checks service health using gRPC health check:
-// https://github.com/grpc/grpc/blob/master/doc/health-checking.md
-func checkHealth(connection grpc.ClientConnInterface, options ConnectionOptions) error {
-	if options.DisableHealthCheck {
-		return nil
-	}
-
-	healthClient := healthpb.NewHealthClient(connection)
-
-	request := &healthpb.HealthCheckRequest{
-		Service: healthCheckServiceName,
-	}
-
-	attemptTimeout := options.HealthCheckAttemptTimeout
-	if attemptTimeout == 0 {
-		attemptTimeout = defaultHealthCheckAttemptTimeout
-	}
-	timeout := options.HealthCheckTimeout
-	if timeout == 0 {
-		timeout = defaultHealthCheckTimeout
-	}
-	ctx, cancel := context.WithTimeout(context.Background(), timeout)
-	defer cancel()
-	policy := createDynamicServiceRetryPolicy(ctx)
-	// TODO: refactor using grpc retry interceptor
-	return backoff.Retry(ctx, func() error {
-		healthCheckCtx, cancel := context.WithTimeout(context.Background(), attemptTimeout)
-		defer cancel()
-		resp, err := healthClient.Check(healthCheckCtx, request)
-		if err != nil {
-			return fmt.Errorf("health check error: %w", err)
-		}
-		if resp.Status != healthpb.HealthCheckResponse_SERVING {
-			return fmt.Errorf("health check returned unhealthy status: %v", resp.Status)
-		}
-		return nil
-	}, policy, nil)
->>>>>>> f1153c05
 }